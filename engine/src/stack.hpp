/*
 * Copyright 2020 Robert Bosch GmbH
 *
 * Licensed under the Apache License, Version 2.0 (the "License");
 * you may not use this file except in compliance with the License.
 * You may obtain a copy of the License at
 *
 *     http://www.apache.org/licenses/LICENSE-2.0
 *
 * Unless required by applicable law or agreed to in writing, software
 * distributed under the License is distributed on an "AS IS" BASIS,
 * WITHOUT WARRANTIES OR CONDITIONS OF ANY KIND, either express or implied.
 * See the License for the specific language governing permissions and
 * limitations under the License.
 *
 * SPDX-License-Identifier: Apache-2.0
 */
/**
 * \file stack.hpp
 * \see  stack.cpp
 * \see  stack_test.cpp
 */

#pragma once

#include <map>      // for map<>
#include <memory>   // for shared_ptr<>
#include <set>      // for set<>
#include <string>   // for string
#include <utility>  // for move
#include <vector>   // for vector<>

#include <boost/filesystem/path.hpp>        // for path
#include <boost/optional.hpp>               // for optional<>
#include <fable/schema/boost_optional.hpp>  // for Optional<>
#include <fable/schema/boost_path.hpp>      // for Path
#include <fable/schema/custom.hpp>          // for CustomDeserializer
#include <fable/schema/factory.hpp>         // for Factory

#include <cloe/component.hpp>        // for ComponentFactory
#include <cloe/controller.hpp>       // for ControllerFactory
#include <cloe/core.hpp>             // for Conf, Confable, Json
#include <cloe/simulator.hpp>        // for SimulatorFactory
#include <cloe/trigger.hpp>          // for Source
#include <cloe/utility/command.hpp>  // for Command

#include "plugin.hpp"  // for Plugin
<<<<<<< HEAD

#ifndef CLOE_STACK_VERSION
#define CLOE_STACK_VERSION "4.1"
#endif

#ifndef CLOE_STACK_SUPPORTED_VERSIONS
#define CLOE_STACK_SUPPORTED_VERSIONS \
  { "4", "4.0", "4.1" }
#endif

#ifndef CLOE_XDG_SUFFIX
#define CLOE_XDG_SUFFIX "cloe"
#endif

#ifndef CLOE_CONFIG_HOME
#define CLOE_CONFIG_HOME "${XDG_CONFIG_HOME-${HOME}/.config}/" CLOE_XDG_SUFFIX
#endif

#ifndef CLOE_DATA_HOME
#define CLOE_DATA_HOME "${XDG_DATA_HOME-${HOME}/.local/share}/" CLOE_XDG_SUFFIX
#endif

#define CLOE_SIMULATION_UUID_VAR "CLOE_SIMULATION_UUID"
=======
#include "config.hpp"
>>>>>>> 6a0f772d

namespace cloe {

/**
 * PersistentConfable holds on to the last Conf that was used on it,
 * so that in the case of later problems we have a handle on the Conf
 * responsible. This doesn't work well if multiple Confs are applied
 * before evaluation.
 */
class PersistentConfable : public Confable {
 public:
  const Conf& conf() const { return conf_; }

  void from_conf(const Conf& c) {
    Confable::from_conf(c);
    conf_ = c;
  }

 protected:
  Conf conf_;
};

inline auto id_prototype(std::string desc = "") {
  return schema::make_prototype<std::string>(std::move(desc)).c_identifier();
}

inline auto id_path_prototype(std::string desc = "") {
  return schema::make_prototype<std::string>(std::move(desc))
      .pattern("^([a-zA-Z_][a-zA-Z0-9_]*/?)+$");
}

// --------------------------------------------------------------------------------------------- //

/**
 * IncludeConf is a relative or absolute filepath that should be included in
 * the stack configuration.
 */
using IncludeConf = boost::filesystem::path;
using IncludeSchema = decltype(schema::make_schema(static_cast<IncludeConf*>(nullptr), ""));
using IncludesSchema = schema::Vector<IncludeConf, IncludeSchema>;

// --------------------------------------------------------------------------------------------- //

/**
 * LoggingConf describes a change to the logging system.
 *
 * ```json
 * "logging": [
 *  {
 *    "name": "*",
 *    "pattern": "%L%L %H:%M:%S.%e [%n] %v",
 *    "level": "debug"
 *  },
 *  {
 *    "level": "debug",
 *    "name": "cloe/simulation"
 *  },
 *  {
 *    "level": "trace",
 *    "name": "cloe/json"
 *  }
 * ]
 * ```
 *
 * Given a JSON section, this function takes the following structure:
 *
 * ```json
 * [
 *   { name: "*",              level: "info" },
 *   { name: "cloe",           level: "debug" },
 *   { name: "cloe/webserver", level: "warn" },
 *   { name: "cloe",           pattern: "*** [%H:%M:%S %z] [thread %t] %v ***" }
 * ]
 * ```
 *
 * That is, each item that configures a logger must specify a `name` field,
 * then optionally any number of the following fields:
 *
 *  - `level` string, which sets the level of the logger
 *    - trace
 *    - debug
 *    - info
 *    - warn(ing)?
 *    - err(or)?
 *    - critical|fatal
 *    - off|disable
 *  - `pattern` string, which sets the output pattern of the logger.
 *    Please see [this documentation](https://github.com/gabime/spdlog/wiki/3.-Custom-formatting)
 *    for the syntax of patterns.
 *
 * A ConfigureException may be thrown.
 */
struct LoggingConf : public Confable {
  std::string name;
  boost::optional<std::string> pattern;
  boost::optional<LogLevel> level;

 public:  // Special
  void apply() const;

 public:  // Confable Overrides
  CONFABLE_SCHEMA(LoggingConf) {
    using namespace schema;  // NOLINT(build/namespaces)
    return Schema{
        {"name", make_schema(&name, "name of the logger to configure").require()},
        {"pattern", make_schema(&pattern, "pattern of the logger")},
        {"level", make_schema(&level, "level of the logger")},
    };
  }

  void validate(const Conf& c) const override {
    const auto& s = this->schema();
    s.validate(c);
    if (!c.has("pattern") && !c.has("level")) {
      throw SchemaError(c, s.json_schema(),
                        "require at least one of 'pattern' or 'level' properties");
    }
  }
};

// --------------------------------------------------------------------------------------------- //

struct ServerConf : public Confable {
  bool listen{true};
  std::string listen_address{"127.0.0.1"};
  uint16_t listen_port{8080};
  uint16_t listen_threads{10};
  std::string api_prefix{"/api"};
  std::string static_prefix{""};

 public:  // Confable Overrides
  CONFABLE_SCHEMA(ServerConf) {
    using namespace schema;  // NOLINT(build/namespaces)
    return Schema{
        {"listen", make_schema(&listen, "whether web server is enabled")},
        {"listen_address", make_schema(&listen_address, "address web server should listen at")},
        {"listen_port", make_schema(&listen_port, "port web server should listen at")},
        {"listen_threads", make_schema(&listen_threads, "threads web server should use")},
        {"static_prefix", make_schema(&static_prefix, "endpoint prefix for static resources")},
        {"api_prefix", make_schema(&api_prefix, "endpoint prefix for API resources")},
    };
  }
};

// --------------------------------------------------------------------------------------------- //

/**
 * PluginConf describes the configuration for loading one or more plugins from
 * path.
 */
struct PluginConf : public PersistentConfable {
  /** Filesystem path to file or directory. */
  boost::filesystem::path plugin_path{};

  /** Name to give plugin if path is to a single file. */
  boost::optional<std::string> plugin_name{};

  /** Prefix for plugin name(s). */
  boost::optional<std::string> plugin_prefix{};

  /** Do not fail if path does not exist. */
  boost::optional<bool> ignore_missing{};

  /**
   * Do not fail if path exists but plugin cannot be loaded.
   * This is especially useful if trying to load from several directories,
   * such as /usr/lib/cloe/plugins.
   */
  boost::optional<bool> ignore_failure{};

  /**
   * If a plugin with the same name exists, replace it with this one.
   *
   * This is dependent on the order of plugin loading, which is determined by
   * the order of configuration files.
   */
  boost::optional<bool> allow_clobber{};

 public:  // Constructors
  PluginConf() = default;
  explicit PluginConf(const std::string& p) : plugin_path(p) {}

 public:  // Special
  /**
   * Return canonical path to plugin.
   *
   * Paths that start with "builtin://" are returned as is.
   * Otherwise, the plugin path is resolved to an absolute path,
   * or returned in the system native format.
   */
  std::string canonical() const;

 public:  // Confable Overrides
  CONFABLE_SCHEMA(PluginConf) {
    // clang-format off
    using namespace schema;  // NOLINT(build/namespaces)
    auto proto = String(nullptr, "").c_identifier();
    return Struct{
        {"path", make_schema(&plugin_path, "absolute or relative path to plugin").require().not_empty().normalize(true)},
        {"name", make_schema(&plugin_name, proto, "alternative name plugin is available by")},
        {"prefix", make_schema(&plugin_prefix, proto, "prefix the plugin name with this")},
        {"ignore_missing", make_schema(&ignore_missing, "ignore not-exist errors")},
        {"ignore_failure", make_schema(&ignore_failure, "ignore plugin loading errors")},
        {"allow_clobber", make_schema(&allow_clobber, "replace same-named plugins")},
    };
    // clang-format on
  }
};

using PluginsSchema = schema_type<std::vector<PluginConf>>::type;

// --------------------------------------------------------------------------------------------- //

/**
 * The mode that the watchdog operates in.
 *
 * If not set to `Off`, each state is launched asynchronously and the mode
 * determines what happens when the operation times out.
 */
enum class WatchdogMode {
  Off,    ///< Disable the watchdog entirely.
  Log,    ///< Log infractions but nothing else.
  Abort,  ///< Abort _after_ the state returns.
  Kill,   ///< Kill the program immediately.
};

// clang-format off
ENUM_SERIALIZATION(WatchdogMode, ({
  {WatchdogMode::Off, "off"},
  {WatchdogMode::Log, "log"},
  {WatchdogMode::Abort, "abort"},
  {WatchdogMode::Kill, "kill"},
}))
// clang-format on

struct EngineConf : public Confable {
  // Parsing:
  std::vector<std::string> ignore_sections{};

  // Security:
  bool security_enable_hooks{true};
  bool security_enable_commands{false};
  bool security_enable_includes{true};
  size_t security_max_include_depth{64};

  // Plugins:
  std::vector<std::string> plugin_path{};
  bool plugins_ignore_missing{false};
  bool plugins_ignore_failure{false};
  bool plugins_allow_clobber{true};

  // Hooks:
  std::vector<Command> hooks_pre_connect{};
  std::vector<Command> hooks_post_disconnect{};

  // Triggers:
  bool triggers_ignore_source{false};

  // Output:
  boost::optional<boost::filesystem::path> registry_path{CLOE_DATA_HOME "/registry"};
  boost::optional<boost::filesystem::path> output_path{"${CLOE_SIMULATION_UUID}"};
  boost::optional<boost::filesystem::path> output_file_config{"config.json"};
  boost::optional<boost::filesystem::path> output_file_result{"result.json"};
  boost::optional<boost::filesystem::path> output_file_triggers{"triggers.json"};
  boost::optional<boost::filesystem::path> output_file_data_stream;
  bool output_clobber_files{true};

  /**
   * Number of milliseconds between states when waiting for continuation.
   *
   * (This occurs primarily in the PAUSE and KEEP_ALIVE simulation states.)
   */
  std::chrono::milliseconds polling_interval{100};

  /**
   * Mode the watchdog operates in.
   *
   * \see `WatchdogMode`
   */
  WatchdogMode watchdog_mode{WatchdogMode::Off};

  /**
   * Number of milliseconds to wait before activating the watchdog.
   *
   * If set to a non-positive integer, including zero, the watchdog is disabled
   * and only the states defined in `watchdog_state_timeout` use the watchdog.
   *
   * This value should be greater than `polling_interval` to prevent the
   * watchdog activating during normal operation; this is not enforced however.
   */
  std::chrono::milliseconds watchdog_default_timeout{90'000};

  /**
   * Number of milliseconds to wait per state before activating the watchdog.
   *
   * If a state is set to `null`, then the default applies. If the state is set
   * to zero or a negative number, then this state is exempt from the watchdog.
   *
   * The following states are defined (in `engine/src/simulation.cpp`):
   *
   *     CONNECT            * 5 minutes
   *     START
   *     STEP_BEGIN
   *     STEP_SIMULATORS
   *     STEP_CONTROLLERS
   *     STEP_END
   *     PAUSE
   *     RESUME
   *     SUCCESS
   *     FAIL
   *     ABORT              * 90 seconds
   *     STOP               * 5 minutes
   *     RESET
   *     KEEP_ALIVE
   *     DISCONNECT         * 10 minutes
   *
   * The states with an asterisk are given defaults that are not affected by
   * the default timeout as these typically take longer due to I/O operations.
   */
  std::map<std::string, boost::optional<std::chrono::milliseconds>> watchdog_state_timeouts{
      {"CONNECT", std::chrono::milliseconds{300'000}},
      {"ABORT", std::chrono::milliseconds{90'000}},
      {"STOP", std::chrono::milliseconds{300'000}},
      {"DISCONNECT", std::chrono::milliseconds{600'000}},
  };

  /**
   * Whether to keep the simulation alive after termination.
   *
   * This is primarily useful for interactive tools that want to keep reading
   * from the server even after the simulation has terminated.
   */
  bool keep_alive{false};

 public:  // Confable Overrides
  CONFABLE_SCHEMA(EngineConf) {
    // clang-format off
    using namespace schema;  // NOLINT(build/namespaces)
    auto dir_proto = []() { return make_prototype<boost::filesystem::path>().not_file(); };
    auto file_proto = []() { return make_prototype<boost::filesystem::path>().not_dir().resolve(false); };
    return Struct{
        {"ignore", make_schema(&ignore_sections, "JSON pointers to sections that should be ignored").extend(true)},
        {"security", Struct{
           {"enable_hooks_section",      make_schema(&security_enable_hooks, "whether to enable engine hooks")},
           {"enable_command_action",   make_schema(&security_enable_commands, "whether to enable the command action")},
           {"enable_include_section",   make_schema(&security_enable_includes, "whether to allow config files to include other files")},
           {"max_include_depth", make_schema(&security_max_include_depth, "how many recursive includes are allowed")},
        }},
        {"hooks", Struct{
           {"pre_connect", make_schema(&hooks_pre_connect, "pre-connect hooks to execute").extend(true)},
           {"post_disconnect", make_schema(&hooks_post_disconnect, "post-disconnect hooks to execute").extend(true)},
        }},
        {"plugin_path", make_schema(&plugin_path, "list of directories to scan for plugins").extend(false)},
        {"plugins", Struct{
           {"ignore_missing", make_schema(&plugins_ignore_missing, "ignore not-exist errors")},
           {"ignore_failure", make_schema(&plugins_ignore_failure, "ignore plugin loading errors")},
           {"allow_clobber", make_schema(&plugins_allow_clobber, "replace same-named plugins")},
        }},
        {"registry_path", make_schema(&registry_path, dir_proto(), "cloe registry directory")},
        {"output", Struct{
           {"path", make_schema(&output_path, dir_proto().resolve(false), "directory to dump output files in, relative to registry path")},
           {"clobber", make_schema(&output_clobber_files, "whether to clobber existing files or not")},
           {"files", Struct{
              {"config", make_schema(&output_file_config, file_proto(), "file to store config in")},
              {"result", make_schema(&output_file_result, file_proto(), "file to store simulation result in")},
              {"triggers", make_schema(&output_file_triggers, file_proto(), "file to store triggers in")},
              {"api_recording", make_schema(&output_file_data_stream, file_proto(), "file to store api data stream")},
           }},
        }},
        {"triggers", Struct{
           {"ignore_source", make_schema(&triggers_ignore_source, "ignore trigger source when reading in triggers")},
        }},
        {"polling_interval", make_schema(&polling_interval, "milliseconds to sleep when polling for next state")},
        {"watchdog", Struct{
           {"mode", make_schema(&watchdog_mode, "modus operandi of watchdog [one of: off, log, abort, kill]")},
           {"default_timeout", make_schema(&watchdog_default_timeout, "default timeout if not overridden, 0 for no timeout")},
           {"state_timeouts", make_schema(&watchdog_state_timeouts, "timeout specific to a given state, 0 for no timeout").unique_properties(false)},
        }},
        {"keep_alive", make_schema(&keep_alive, "keep simulation alive after termination")},
    };
    // clang-format on
  }
};

using EngineSchema = schema_type<EngineConf>::type;

// --------------------------------------------------------------------------------------------- //

/**
 * DefaultConf contains a black-box configuration for a combination of
 * a binding and a name, both of which are optional.
 *
 * This will be applied when instantiating a plugin, and will fail then if it
 * is incorrect. The Conf is preserved, which allows for errors to be correctly
 * pin-pointed. It should be noted that not specifying name or binding will
 * cause the conf to be applied to all instantiations, which probably isn't a
 * good idea!
 */
struct DefaultConf : public Confable {
  boost::optional<std::string> name;
  boost::optional<std::string> binding;
  Conf args;

 public:  // Confable Overrides
  CONFABLE_SCHEMA(DefaultConf) {
    using namespace schema;  // NOLINT(build/namespaces)
    return Struct{
        {"binding", make_schema(&binding, "name of binding")},
        {"name", make_schema(&name, id_prototype(), "globally unique identifier for component")},
        {"args", make_schema(&args, "defaults to set for binding/name combination").require()},
    };
  }
};

// --------------------------------------------------------------------------------------------- //

template <typename C, typename F>
class FactoryPlugin : public fable::schema::FactoryPointerless<C> {
 public:
  FactoryPlugin() {
    this->set_factory_key("binding");
    this->set_args_subset(false);
  }
  virtual ~FactoryPlugin() = default;

  void add_plugin(const std::string& name, std::shared_ptr<Plugin> p) {
    this->set_factory(name, p->make<F>()->schema(), [p, name](const Conf& c) {
      C tmp{name, p->make<F>()};
      tmp.from_conf(c);
      return tmp;
    });
  }
};

// --------------------------------------------------------------------------------------------- //

/**
 * SimulatorConf contains the configuration for a specific simulator.
 */
struct SimulatorConf : public Confable {
  const std::string binding;
  boost::optional<std::string> name;
  std::shared_ptr<SimulatorFactory> factory;
  Conf args;

 public:  // Constructors
  SimulatorConf(const std::string& b, std::shared_ptr<SimulatorFactory> f)
      : binding(b), factory(std::move(f)) {}

 public:  // Confable Overrides
  CONFABLE_SCHEMA(SimulatorConf) {
    using namespace schema;  // NOLINT(build/namespaces)
    return Struct{
        {"binding", make_const_schema(binding, "name of simulator binding").require()},
        {"name", make_schema(&name, id_prototype(), "identifier override for binding")},
        {"args", make_schema(&args, factory->schema(), "factory-specific arguments")},
    };
  }
};

class SimulatorSchema : public FactoryPlugin<SimulatorConf, SimulatorFactory> {
 public:
  SimulatorSchema();
  virtual ~SimulatorSchema() = default;
};

// --------------------------------------------------------------------------------------------- //

/**
 * ControllerConf contains the configuration for a specific controller.
 */
struct ControllerConf : public Confable {
  const std::string binding;
  boost::optional<std::string> name;
  std::string vehicle;
  std::shared_ptr<ControllerFactory> factory;
  Conf args;

 public:  // Constructors
  ControllerConf(const std::string& b, std::shared_ptr<ControllerFactory> f)
      : binding(b), factory(std::move(f)) {}

 public:  // Confable Overrides
  CONFABLE_SCHEMA(ControllerConf) {
    // clang-format off
    using namespace schema;  // NOLINT(build/namespaces)
    return Struct{
        {"binding", make_const_schema(binding, "name of controller binding").require()},
        {"name", make_schema(&name, id_prototype(), "identifier override for binding")},
        {"vehicle", make_schema(&vehicle, "vehicle controller is assigned to").c_identifier().require()},
        {"args", make_schema(&args, factory->schema(), "factory-specific arguments")},
    };
    // clang-format on
  }
};

class ControllerSchema : public FactoryPlugin<ControllerConf, ControllerFactory> {
 public:
  ControllerSchema();
  virtual ~ControllerSchema() = default;
};

// --------------------------------------------------------------------------------------------- //

struct FromSimulator : public Confable {
  std::string simulator;
  std::string index_str;
  size_t index_num;

 public:  // Special
  bool is_by_name() const { return !index_str.empty(); }
  bool is_by_index() const { return index_str.empty(); }
  void clear() {
    simulator.clear();
    index_str.clear();
    index_num = 0;
  }

 public:  // Confable Overrides
  CONFABLE_SCHEMA(FromSimulator) {
    // clang-format off
      using namespace schema;  // NOLINT(build/namespaces)
      return Variant{
          Struct{
              {"simulator", make_schema(&simulator, "simulator").not_empty().require()},
              {"index", make_schema(&index_num, "index of vehicle in simulator").require()},
          },
          Struct{
              {"simulator", make_schema(&simulator, "simulator").not_empty().require()},
              {"name", make_schema(&index_str, "name of vehicle in simulator").not_empty().require()},
          },
      };
    // clang-format on
  }

  void from_conf(const Conf& c) override {
    clear();  // Avoid inconsistent state
    Confable::from_conf(c);
  }

  void to_json(Json& j) const override {
    if (is_by_index()) {
      j = Json{
          {"simulator", simulator},
          {"index", index_num},
      };
    } else {
      j = Json{
          {"simulator", simulator},
          {"name", index_str},
      };
    }
  }
};

struct ComponentConf : public Confable {
  const std::string binding;
  boost::optional<std::string> name;
  std::vector<std::string> from;
  std::shared_ptr<ComponentFactory> factory;
  Conf args;

 public:  // Constructors
  ComponentConf(const std::string& b, std::shared_ptr<ComponentFactory> f)
      : binding(b), factory(std::move(f)) {}

 public:  // Confable Overrides
  CONFABLE_SCHEMA(ComponentConf) {
    // clang-format off
    using namespace schema;  // NOLINT(build/namespaces)
    return Struct{
        {"binding", make_const_schema(binding, "name of binding").require()},
        {"name", make_schema(&name, id_prototype(), "globally unique identifier for component")},
        {"from", Variant{
             make_schema(&from, "component inputs for binding"),
             CustomDeserializer(
                 make_prototype<std::string>("component input for binding"),
                 [this](CustomDeserializer*, const Conf& c) {
                   this->from.push_back(c.get<std::string>());
                 }
             ),
        }},
        {"args", make_schema(&args, factory->schema(), "factory-specific args")},
    };
    // clang-format on
  }
};

class ComponentSchema : public FactoryPlugin<ComponentConf, ComponentFactory> {
 public:
  ComponentSchema();
  virtual ~ComponentSchema() = default;
};

// TODO(ben): Add AliasConf as alternative to ComponentConf.

/**
 * VehicleConf contains the configuration for instantiating a vehicle.
 *
 * For example:
 *
 * ```json
 * [
 *   {
 *     "from": {
 *       "simulator": "default",
 *       "index": 0
 *     },
 *     "name": "default"
 *   },
 *   {
 *     "from": "default",
 *     "name": "fuzzy",
 *   }
 * ]
 * ```
 */
struct VehicleConf : public Confable {
  std::string name;
  FromSimulator from_sim;
  std::string from_veh;
  std::map<std::string, ComponentConf> components;

 private:  // Schemas
  ComponentSchema component_schema;

 public:  // Constructors
  explicit VehicleConf(const ComponentSchema& s) : component_schema(s) {}

 public:  // Special
  bool is_from_simulator() const { return from_veh.empty(); }
  bool is_from_vehicle() const { return !from_veh.empty(); }
  void clear() {
    name.clear();
    from_sim.clear();
    from_veh.clear();
  }

 public:  // Confable Overrides
  CONFABLE_SCHEMA(VehicleConf) {
    // clang-format off
    using namespace schema;  // NOLINT(build/namespaces)
    return Struct{
        {"name", make_schema(&name, "globally unique identifier for vehicle").c_identifier().require()},
        {"from", Variant{
             make_schema(&from_sim, "simulator source"),
             make_schema(&from_veh, "vehicle source").c_identifier(),
        }.require()},
        {"components", make_schema(&components, component_schema, "component configuration of vehicle")},
    };
    // clang-format on
  }

  void from_conf(const Conf& c) override {
    clear();  // Avoid inconsistent state
    Confable::from_conf(c);
  }

  void to_json(Json& j) const override {
    Json from = is_from_simulator() ? Json(from_sim) : Json(from_veh);
    j = Json{
        {"name", name},
        {"from", from},
        {"components", components},
    };
  }
};

class VehicleSchema : public fable::schema::Base<VehicleSchema> {
 public:  // Constructors
  using Type = VehicleConf;
  using MakeFunc = ComponentSchema::MakeFunc;
  using TypeFactory = ComponentSchema::TypeFactory;

  explicit VehicleSchema(std::string desc = "") : Base(std::move(desc)) {}

 public:  // Special
  bool has_factory(const std::string& name) const { return components_.has_factory(name); }
  void add_plugin(const std::string& name, std::shared_ptr<Plugin> p) {
    components_.add_plugin(name, p);
  }

 public:  // Overrides
  Json json_schema() const override {
    VehicleConf v{components_};
    return v.schema().json_schema();
  }

  void validate(const Conf& c) const override {
    VehicleConf v{components_};
    v.schema().validate(c);
  }

  Json serialize(const Type& x) const { return x.to_json(); }

  Type make(const Conf& c) const { return deserialize(c); }

  Type deserialize(const Conf& c) const {
    VehicleConf v{components_};
    v.from_conf(c);
    return v;
  }

  void from_conf(const Conf&) override {
    throw std::logic_error("VehicleSchema does not implement from_conf");
  }

  void to_json(Json&) const override {
    throw std::logic_error("VehicleSchema does not implement to_json");
  }

  void reset_ptr() override {}

 private:  // State
  ComponentSchema components_;
};

// --------------------------------------------------------------------------------------------- //

struct TriggerConf : public PersistentConfable {
  boost::optional<std::string> label{boost::none};
  Source source{Source::FILESYSTEM};
  Conf action{};
  Conf event{};
  bool conceal{false};
  bool sticky{false};
  bool optional{false};

 public:  // Confable Overrides
  CONFABLE_SCHEMA(TriggerConf) {
    // clang-format off
    using namespace schema;  // NOLINT(build/namespaces)
    auto EANDA_SCHEMA = Variant{
      String{nullptr, "inline format"}.pattern("^[a-zA-Z0-9_/]+(=.*)?$"),
      Struct{
        {"name", id_path_prototype().require()}
      }.additional_properties(true),
    };
    return Struct{
        {"label", make_schema(&label, "description of trigger")},
        {"source", make_schema(&source, "source from which trigger originates")},
        {"event", make_schema(&event, EANDA_SCHEMA, "event").require()},
        {"action", make_schema(&action, EANDA_SCHEMA, "action").require()},
        {"sticky", make_schema(&sticky, "whether trigger should be sticky")},
        {"conceal", make_schema(&conceal, "whether trigger should be concealed in history")},
        {"optional", make_schema(&optional, "whether errors creating event or action should be ignored")},
        {"at", Ignore("time at which trigger was executed", JsonType::string)},
        {"since", Ignore("time since which trigger was in queue", JsonType::string)},
    };
    // clang-format on
  }
};

// --------------------------------------------------------------------------------------------- //

/**
 * The SimulationConf struct contains all configuration values for the
 * simulation itself.
 */
struct SimulationConf : public Confable {
  /**
   * Optional namespace for simulation events and actions.
   */
  boost::optional<std::string> name{boost::none};

  /**
   * Nominal model time step.
   */
  Duration model_step_width = Duration{20'000'000};  // 20 ms

  /**
   * How many times we want to retry a controller before aborting.
   *
   * If this value is negative, then we retry an infinite number of times.
   */
  int64_t controller_retry_limit{1000};

  /**
   * The number of milliseconds to sleep before retrying a controller.
   */
  std::chrono::milliseconds controller_retry_sleep{1};

  /**
   * Whether to abort on controller failure.
   *
   * If this is set to false, then the controller is just removed from the set
   * of active controllers as opposed to the entire simulation shutdown.
   */
  bool abort_on_controller_failure{true};

 public:  // Confable Overrides
  CONFABLE_SCHEMA(SimulationConf) {
    // clang-format off
    using namespace schema;  // NOLINT(build/namespaces)
    return Struct{
        {"namespace", make_schema(&name, id_prototype(), "namespace for simulation events and actions")},
        {"model_step_width", make_schema(&model_step_width, "default model time step in ns")},
        {"controller_retry_limit", make_schema(&controller_retry_limit, "times to retry controller processing before aborting")},
        {"controller_retry_sleep", make_schema(&controller_retry_sleep, "time to sleep before retrying controller process")},
        {"abort_on_controller_failure", make_schema(&abort_on_controller_failure, "abort simulation on controller failure")},
    };
    // clang-format on
  }
};

// --------------------------------------------------------------------------------------------- //

class StackIncompleteError : public Error {
 public:
  explicit StackIncompleteError(std::vector<std::string>&& missing);

  std::string all_sections_missing(const std::string& sep = ", ") const;
  const std::vector<std::string>& sections_missing() const { return sections_missing_; }

 private:
  std::vector<std::string> sections_missing_;
};

using ConfReader = std::function<Conf(const std::string&)>;

/**
 * Stack represents the entire configuration of the engine and the simulation
 * to be run.
 */
class Stack : public Confable {
 private:  // Constants (1)
  std::vector<std::string> reserved_ids_;
  boost::optional<std::string> schema_ref_;

 public:  // Configuration (13)
  std::string version;
  EngineConf engine;
  ServerConf server;
  std::vector<IncludeConf> include;
  std::vector<LoggingConf> logging;
  std::vector<PluginConf> plugins;
  std::vector<DefaultConf> simulator_defaults;
  std::vector<SimulatorConf> simulators;
  std::vector<DefaultConf> controller_defaults;
  std::vector<ControllerConf> controllers;
  std::vector<DefaultConf> component_defaults;
  std::vector<VehicleConf> vehicles;
  std::vector<TriggerConf> triggers;
  SimulationConf simulation;

 private:  // Schemas (3) & Prototypes (3)
  EngineSchema engine_schema;
  IncludesSchema include_schema;
  PluginsSchema plugins_schema;

  SimulatorSchema simulator_prototype;
  ControllerSchema controller_prototype;
  VehicleSchema vehicle_prototype;

 private:  // State (3)
  std::set<std::string> scanned_plugin_paths_;
  std::map<std::string, std::shared_ptr<Plugin>> all_plugins_;
  std::vector<Conf> applied_confs_;
  ConfReader conf_reader_func_;

 public:  // Constructors
  Stack();
  Stack(const Stack& other);
  Stack(Stack&& other);
  Stack& operator=(Stack other);
  ~Stack() = default;

  friend void swap(Stack& left, Stack& right);

 public:  // Special
  Logger logger() const { return logger::get("cloe"); }

  /**
   * Set the function that performs the read operation of the inclusion of
   * a configuration file.
   *
   * The main purpose of this is to allow the engine to reset the reader to
   * a custom one that performs variable interpolation if the user has it
   * enabled.
   */
  void set_conf_reader(ConfReader fn) {
    assert(fn != nullptr);
    conf_reader_func_ = fn;
  }

  void merge_stackfile(const std::string& filepath);

  /**
   * Try to load and register one or more plugins based on the PluginConf.
   */
  void apply_plugin_conf(const PluginConf& c);

  /**
   * Try to load and register a plugin based on the PluginConf.
   *
   * Note: Unless you know what you are doing, and have read the source code
   * of this function, you should probably use apply_plugin_conf().
   */
  void insert_plugin(const PluginConf& c);

  /**
   * Register a plugin with the stack.
   *
   * This method is useful when you have a plugin that is already loaded,
   * such as those that are compiled in the engine itself.
   */
  void insert_plugin(std::shared_ptr<Plugin> p, const PluginConf& c = {});

  /**
   * Return true if there is a plugin with this name.
   */
  bool has_plugin_with_name(const std::string& key) const;

  /**
   * Return if there is a plugin with this path.
   */
  bool has_plugin_with_path(const std::string& path) const;

  /**
   * Return the loaded plugin with the following name.
   *
   * - If more than one such plugin exists, `std::out_of_range` is thrown.
   */
  std::shared_ptr<Plugin> get_plugin_with_name(const std::string& key) const;

  /**
   * Return the loaded plugin located at a path in the filesystem.
   *
   * - If no such plugin exists, `std::out_of_range` is thrown.
   */
  std::shared_ptr<Plugin> get_plugin_with_path(const std::string& key) const;

  /**
   * Return the loaded plugin or load it temporarily.
   */
  std::shared_ptr<Plugin> get_plugin_or_load(const std::string& key_or_path) const;

  /**
   * Return all loaded plugins, regardless of type.
   */
  const std::map<std::string, std::shared_ptr<Plugin>>& get_all_plugins() const {
    return all_plugins_;
  }

  std::vector<DefaultConf> get_simulator_defaults(std::string binding, std::string name) const;
  std::vector<DefaultConf> get_controller_defaults(std::string binding, std::string name) const;
  std::vector<DefaultConf> get_vehicle_defaults(std::string name) const;
  std::vector<DefaultConf> get_component_defaults(std::string binding, std::string name) const;

  /**
   * Validate own configuration.
   *
   * This goes further than what a Schema can validate, since it may check for
   * consistency and correctness (but not necessarily completeness, except for
   * any references made) of the entire configuration.
   */
  void validate() const;

  /**
   * Return true if this configuration would be valid.
   */
  bool is_valid() const;

  /**
   * Check whether all identifier relationships are valid.
   *
   * There is a single namespace for all identifiers used in a stack file:
   *
   *  - simulators
   *  - vehicles
   *  - components
   *  - controllers
   *
   * This also checks (best-effort) whether references that are made are valid.
   */
  void check_consistency() const;

  /**
   * Check whether all default configurations are correct.
   */
  void check_defaults() const;

  /**
   * Return whether all required sections (simulators, vehicles, and
   * controllers) are available.
   *
   * An incomplete stack file may still be considered as valid. There are
   * surely simulations that could be made without a defined vehicle or
   * controller. Not having a simulator on the other hand means that any
   * executed simulation is fairly pointless. But at least it will be over
   * quickly in that case.
   */
  bool is_complete() const;

  /**
   * Throw a StackIncompleteError if configuration is not complete.
   */
  void check_completeness() const;

  /**
   * Initialize is only necessary if you want default plugins to be loaded
   * without reading a configuration file.
   */
  void initialize() { from_conf(Conf{Json{{"version", CLOE_STACK_VERSION}}}); }

  /**
   * Return the current active configuration as JSON.
   */
  Json active_config() const;

  /**
   * Return a list of JSON input configurations.
   */
  Json input_config() const;

 public:  // Confable Overrides
  /**
   * Validate a configuration.
   *
   * This cannot normally be done with `schema().validate(c)`, because plugins
   * needed to be loaded in order to validate sections of the schema. This
   * requires partial application of the schema.
   *
   * This should be equivalent to from_conf() followed by validate().
   */
  void validate(const Conf& c) const override;

  void to_json(Json& j) const override;
  void from_conf(const Conf& c) override { from_conf(c, 0); }
  void reset_schema() override;

  CONFABLE_SCHEMA(Stack) {
    // clang-format off
    using namespace schema;  // NOLINT(build/namespaces)

    return Struct{
        {"$schema", make_schema(&schema_ref_, "valid URI to schema describing this cloe stack version")},
        {"version", make_schema(&version, "version of stackfile").require().enum_of(
          CLOE_STACK_SUPPORTED_VERSIONS
        )},
        {"engine", engine_schema},
        {"include", include_schema},
        {"logging", make_schema(&logging, "logging configuration").extend(true)},
        {"plugins", plugins_schema},
        {"server", make_schema(&server, "server configuration")},
        {"defaults", Struct{
           {"simulators", make_schema(&simulator_defaults, "simulator default configurations").extend(true)},
           {"controllers", make_schema(&controller_defaults, "controller default configurations").extend(true)},
           {"components", make_schema(&component_defaults, "component default configurations").extend(true)},
        }},
        {"vehicles", make_schema(&vehicles, vehicle_prototype, "vehicle configuration").extend(true)},
        {"simulators", make_schema(&simulators, simulator_prototype, "simulator configuration").extend(true)},
        {"controllers", make_schema(&controllers, controller_prototype, "controller configuration").extend(true)},
        {"triggers", make_schema(&triggers, "triggers").extend(true)},
        {"simulation", make_schema(&simulation, "simulation configuration")},
    };
    // clang-format on
  }

 protected:
  /**
   * Recursively load and apply the configuration, taking maximum depth into
   * account.
   */
  void from_conf(const Conf& c, size_t depth);
};

}  // namespace cloe<|MERGE_RESOLUTION|>--- conflicted
+++ resolved
@@ -45,33 +45,7 @@
 #include <cloe/utility/command.hpp>  // for Command
 
 #include "plugin.hpp"  // for Plugin
-<<<<<<< HEAD
-
-#ifndef CLOE_STACK_VERSION
-#define CLOE_STACK_VERSION "4.1"
-#endif
-
-#ifndef CLOE_STACK_SUPPORTED_VERSIONS
-#define CLOE_STACK_SUPPORTED_VERSIONS \
-  { "4", "4.0", "4.1" }
-#endif
-
-#ifndef CLOE_XDG_SUFFIX
-#define CLOE_XDG_SUFFIX "cloe"
-#endif
-
-#ifndef CLOE_CONFIG_HOME
-#define CLOE_CONFIG_HOME "${XDG_CONFIG_HOME-${HOME}/.config}/" CLOE_XDG_SUFFIX
-#endif
-
-#ifndef CLOE_DATA_HOME
-#define CLOE_DATA_HOME "${XDG_DATA_HOME-${HOME}/.local/share}/" CLOE_XDG_SUFFIX
-#endif
-
-#define CLOE_SIMULATION_UUID_VAR "CLOE_SIMULATION_UUID"
-=======
 #include "config.hpp"
->>>>>>> 6a0f772d
 
 namespace cloe {
 
